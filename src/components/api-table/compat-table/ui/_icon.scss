--- conflicted
+++ resolved
@@ -12,11 +12,8 @@
   'simple-firefox', 'small-arrow', 'theme-light', 'star-filled', 'star',
   'theme-os-default', 'thumbs-down', 'thumbs-up', 'trash', 'trash-filled',
   'twitter-x', 'unknown', 'warning', 'webview', 'yes', 'yes-circle', 'apple',
-<<<<<<< HEAD
-  'android', 'windows', 'web', 'clay', 'harmony';
-=======
-  'android', 'windows', 'web', 'clay', 'reactlynx';
->>>>>>> b8d60b91
+  'android', 'windows', 'web', 'clay', 'harmony', 'reactlynx';
+
 
 .icon {
   --size: var(--icon-size, 1rem);
