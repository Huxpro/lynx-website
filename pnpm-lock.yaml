--- conflicted
+++ resolved
@@ -272,16 +272,11 @@
         specifier: 0.5.1
         version: 0.5.1(@types/react@18.3.18)
       '@lynx-example/local-storage':
-<<<<<<< HEAD
         specifier: 0.6.1
         version: 0.6.1(@types/react@18.3.18)
-=======
-        specifier: 0.5.0
-        version: 0.5.0(@types/react@18.3.18)
       '@lynx-example/lynx-api':
         specifier: 0.1.1
         version: 0.1.1(@types/react@18.3.18)
->>>>>>> 3553e81e
       '@lynx-example/main-thread':
         specifier: 0.3.0
         version: 0.3.0(@types/react@18.3.18)
